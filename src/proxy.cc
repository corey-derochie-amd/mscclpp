#include "alloc.h"
#include "checks.h"
#include "comm.h"
#include "debug.h"
#include "ib.h"
#include "socket.h"

#include <emmintrin.h>
#include <map>
#include <sys/syscall.h>
#include <thread>
#include <vector>

#include "npkit/npkit.h"

#define MSCCLPP_PROXY_RUN_STATE_CHECK_PERIOD 100

#define PROXYCUDACHECK(cmd)                                                                                            \
  do {                                                                                                                 \
    cudaError_t err = cmd;                                                                                             \
    if (err != cudaSuccess) {                                                                                          \
      WARN("CUDA error from proxy: %s", cudaGetErrorString(err));                                                      \
      return NULL;                                                                                                     \
    }                                                                                                                  \
  } while (false)

#define PROXYMSCCLPPCHECK(call)                                                                                        \
  do {                                                                                                                 \
    mscclppResult_t res = call;                                                                                        \
    if (res != mscclppSuccess && res != mscclppInProgress) {                                                           \
      /* Print the back trace*/                                                                                        \
      if (mscclppDebugNoWarn == 0)                                                                                     \
        INFO(MSCCLPP_ALL, "%s:%d -> %d", __FILE__, __LINE__, res);                                                     \
      return NULL;                                                                                                     \
    }                                                                                                                  \
  } while (0);

struct proxyArgs
{
  struct mscclppComm* comm;
  struct mscclppProxyState* proxyState;
};

static void readTrigger(mscclppTrigger* dst, mscclppTrigger* src)
{
  __m128i xmm0 = _mm_load_si128((__m128i*)src);
  _mm_store_si128((__m128i*)dst, xmm0);
}

#if defined(ENABLE_NPKIT)
static inline void collectNpKitEvent(uint8_t type, uint32_t size, int channelId)
{
  NpKit::CollectCpuEvent(type, size, 0 /* inflight request differentiator */,
                         *(volatile uint64_t*)NpKit::GetCpuTimestamp(), channelId /* event collection context index */);
}
#else
static inline void collectNpKitEvent(uint8_t, uint32_t, int)
{
}
#endif

void* mscclppProxyService(void* _args)
{
  struct proxyArgs* args = (struct proxyArgs*)_args;
  struct mscclppComm* comm = args->comm;

  // from this point on, proxy thread will stay close to the device
  PROXYMSCCLPPCHECK(numaBind(comm->devNumaNode));

  volatile mscclppProxyRunState_t* run = &args->proxyState->run;
  mscclppTrigger* fifo = args->proxyState->triggerFifo;
  uint64_t* fifoTail = &args->proxyState->fifoTailHost;
  uint64_t* fifoTailDevPtr = args->proxyState->fifoTailDev;
  uint64_t fifoTailCached = *fifoTail;
  mscclppTrigger trigger;
  mscclppIbContext* ibCtx = args->proxyState->ibContext;
  cudaStream_t p2pStream = args->proxyState->p2pStream;
  cudaStream_t fifoStream = args->proxyState->fifoStream;
  bool isP2pProxy = (ibCtx == nullptr);
<<<<<<< HEAD
  if (isP2pProxy) {
    // TODO(chhwang): find numa node
    // Current mapping is based on NDv4: GPU [0,1,2,3,4,5,6,7] -> NUMA [1,1,0,0,3,3,2,2]
    // TODO(saemal): either ask user or detect it automatically
    // NumaBind((comm->cudaDev / 2) ^ 1);
    NumaBind(comm->rank % 4);
    p2pStream = args->proxyState->stream;
  } else {
    NumaBind(comm->rank % 4);
    // NumaBind(ibCtx->numaNode);
  }
=======
>>>>>>> 5cf3f3c5
  free(_args); // allocated in mscclppProxyCreate

  int counter = MSCCLPP_PROXY_RUN_STATE_CHECK_PERIOD;
  for (;;) {
    if (counter-- == 0) {
      counter = MSCCLPP_PROXY_RUN_STATE_CHECK_PERIOD;
      if (*run != MSCCLPP_PROXY_RUN_STATE_RUNNING) {
        break;
      }
    }
    // Poll to see if we are ready to send anything
    readTrigger(&trigger, &fifo[fifoTailCached % MSCCLPP_PROXY_FIFO_SIZE]);
    if (trigger.value[0] == 0) {
      continue; // there is one in progreess
    }

    struct mscclppConn* conn = &comm->conns[trigger.fields.connId];
    int ret = 0;
    // Iterate over what send is needed
    if (trigger.fields.type & mscclppData) {
      if (isP2pProxy) {
        void* srcBuff = (void*)((char*)conn->devConn->localBuff + trigger.fields.srcDataOffset);
        void* dstBuff = (void*)((char*)conn->devConn->remoteBuff + trigger.fields.dstDataOffset);
        PROXYCUDACHECK(cudaMemcpyAsync(dstBuff, srcBuff, trigger.fields.dataSize, cudaMemcpyDeviceToDevice, p2pStream));
        collectNpKitEvent(NPKIT_EVENT_DMA_SEND_ENTRY, (uint32_t)trigger.fields.dataSize, trigger.fields.connId);
      } else {
        conn->ibQp->stageSend(conn->ibBuffMr, &conn->ibBuffMrInfo, (uint32_t)trigger.fields.dataSize,
                              /*wrId=*/0, /*srcOffset=*/trigger.fields.srcDataOffset,
                              /*dstOffset=*/trigger.fields.dstDataOffset,
                              /*signaled=*/false);
        if ((ret = conn->ibQp->postSend()) != 0) {
          // Return value is errno.
          WARN("data postSend failed: errno %d", ret);
        }
        collectNpKitEvent(NPKIT_EVENT_IB_SEND_ENTRY, (uint32_t)trigger.fields.dataSize, trigger.fields.connId);
      }
    }
    if (trigger.fields.type & mscclppFlag) {
      if (isP2pProxy) {
        PROXYCUDACHECK(cudaMemcpyAsync(conn->remoteProxyFlag, conn->devConn->sendEpochId, sizeof(uint64_t),
                                       cudaMemcpyDeviceToDevice, p2pStream));
      } else {
        // My local flag is copied to the peer's proxy flag
        conn->ibQp->stageSend(conn->ibLocalFlagMr, &conn->ibProxyFlagMrInfo, sizeof(uint64_t),
                              /*wrId=*/0, /*srcOffset=*/0, /*dstOffset=*/0, /*signaled=*/true);
        if ((ret = conn->ibQp->postSend()) != 0) {
          WARN("flag postSend failed: errno %d", ret);
        }
      }
    }
    // Wait for completion
    if (trigger.fields.type & mscclppSync) {
      if (isP2pProxy) {
        PROXYCUDACHECK(cudaStreamSynchronize(p2pStream));
        collectNpKitEvent(NPKIT_EVENT_DMA_SEND_EXIT, (uint32_t)trigger.fields.dataSize, trigger.fields.connId);
      } else {
        int rank = comm->rank;
        bool isWaiting = true;
        while (isWaiting) {
          int wcNum = conn->ibQp->pollCq();
          if (wcNum < 0) {
            WARN("rank %d pollCq failed: errno %d", rank, errno);
            continue;
          }
          for (int i = 0; i < wcNum; ++i) {
            struct ibv_wc* wc = &conn->ibQp->wcs[i];
            if (wc->status != IBV_WC_SUCCESS) {
              WARN("rank %d wc status %d", rank, wc->status);
              continue;
            }
            if (wc->qp_num != conn->ibQp->qp->qp_num) {
              WARN("rank %d got wc of unknown qp_num %d", rank, wc->qp_num);
              continue;
            }
            if (wc->opcode == IBV_WC_RDMA_WRITE) {
              isWaiting = false;
              break;
            }
          }
        }
        collectNpKitEvent(NPKIT_EVENT_IB_SEND_EXIT, (uint32_t)trigger.fields.dataSize, trigger.fields.connId);
      }
    }

    // Send completion: reset only the high 64 bits
    *(volatile uint64_t*)(&fifo[fifoTailCached % MSCCLPP_PROXY_FIFO_SIZE]) = 0;
    fifoTailCached++;
    // Flush the tail to device memory. This is either triggered every MSCCLPP_PROXY_FIFO_FLUSH_COUNTER to make sure
    // that the fifo can make progress even if there is no request mscclppSync. However, mscclppSync type is for flush
    // request.
    if (((fifoTailCached % MSCCLPP_PROXY_FIFO_FLUSH_COUNTER) == 0) || (trigger.fields.type & mscclppSync)) {
      PROXYCUDACHECK(
        cudaMemcpyAsync(fifoTailDevPtr, &fifoTailCached, sizeof(uint64_t), cudaMemcpyHostToDevice, fifoStream));
    }
  }
  *fifoTail = fifoTailCached;

  // make sure the tail is flushed before we shut the proxy
  PROXYCUDACHECK(
    cudaMemcpyAsync(fifoTailDevPtr, &fifoTailCached, sizeof(uint64_t), cudaMemcpyHostToDevice, fifoStream));
  PROXYCUDACHECK(cudaStreamSynchronize(fifoStream));
  if (isP2pProxy) {
    PROXYCUDACHECK(cudaStreamSynchronize(p2pStream));
  }
  *run = MSCCLPP_PROXY_RUN_STATE_IDLE;
  return NULL;
}

mscclppResult_t mscclppProxyCreate(struct mscclppComm* comm)
{
  for (int i = 0; i < MSCCLPP_PROXY_MAX_NUM; ++i) {
    struct mscclppProxyState* proxyState = comm->proxyState[i];
    if (proxyState == NULL)
      break;

    struct proxyArgs* args;
    MSCCLPPCHECK(mscclppCalloc(&args, 1));
    args->comm = comm;
    args->proxyState = proxyState;

    proxyState->run = MSCCLPP_PROXY_RUN_STATE_RUNNING;
    pthread_create(&proxyState->thread, NULL, mscclppProxyService, args);
    if (proxyState->transportType == mscclppTransportP2P) {
      mscclppSetThreadName(proxyState->thread, "MSCCLPP Service P2P - %02d", comm->cudaDev);
    } else if (proxyState->transportType == mscclppTransportIB) {
      mscclppSetThreadName(proxyState->thread, "MSCCLPP Service IB - %02d", i);
    }
  }
  return mscclppSuccess;
}

mscclppResult_t mscclppProxyDestroy(struct mscclppComm* comm)
{
  for (int i = 0; i < MSCCLPP_PROXY_MAX_NUM; ++i) {
    struct mscclppProxyState* proxyState = comm->proxyState[i];
    if (proxyState == NULL)
      break;

    volatile int* run = (volatile int*)&proxyState->run;
    if (*run == MSCCLPP_PROXY_RUN_STATE_IDLE) {
      continue;
    }
    *run = MSCCLPP_PROXY_RUN_STATE_EXITING;
    while (*run == MSCCLPP_PROXY_RUN_STATE_EXITING && *comm->abortFlag == 0) {
      usleep(1000);
    }
  }
  return mscclppSuccess;
}<|MERGE_RESOLUTION|>--- conflicted
+++ resolved
@@ -77,20 +77,6 @@
   cudaStream_t p2pStream = args->proxyState->p2pStream;
   cudaStream_t fifoStream = args->proxyState->fifoStream;
   bool isP2pProxy = (ibCtx == nullptr);
-<<<<<<< HEAD
-  if (isP2pProxy) {
-    // TODO(chhwang): find numa node
-    // Current mapping is based on NDv4: GPU [0,1,2,3,4,5,6,7] -> NUMA [1,1,0,0,3,3,2,2]
-    // TODO(saemal): either ask user or detect it automatically
-    // NumaBind((comm->cudaDev / 2) ^ 1);
-    NumaBind(comm->rank % 4);
-    p2pStream = args->proxyState->stream;
-  } else {
-    NumaBind(comm->rank % 4);
-    // NumaBind(ibCtx->numaNode);
-  }
-=======
->>>>>>> 5cf3f3c5
   free(_args); // allocated in mscclppProxyCreate
 
   int counter = MSCCLPP_PROXY_RUN_STATE_CHECK_PERIOD;
