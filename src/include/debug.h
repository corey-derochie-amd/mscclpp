--- conflicted
+++ resolved
@@ -49,15 +49,10 @@
 extern FILE* mscclppDebugFile;
 extern mscclppResult_t getHostName(char* hostname, int maxlen, const char delim);
 
-<<<<<<< HEAD
-void mscclppDebugDefaultLogHandler(int, unsigned long, const char* msg);
+void mscclppDebugDefaultLogHandler(const char* msg);
 void mscclppDebugLog(mscclppDebugLogLevel level, unsigned long flags, const char* filefunc, int line, const char* fmt,
                      ...) __attribute__((format(printf, 5, 6)));
 mscclppResult_t mscclppDebugSetLogHandler(mscclppLogHandler_t handler);
-=======
-void mscclppDebugLog(mscclppDebugLogLevel level, unsigned long flags, const char* filefunc, int line, const char* fmt,
-                     ...) __attribute__((format(printf, 5, 6)));
->>>>>>> 19bf369d
 
 // Let code temporarily downgrade WARN into INFO
 extern thread_local int mscclppDebugNoWarn;
@@ -75,5 +70,6 @@
 #endif
 
 void mscclppSetThreadName(pthread_t thread, const char* fmt, ...);
+void mscclppSetThreadName(pthread_t thread, const char* fmt, ...);
 
 #endif